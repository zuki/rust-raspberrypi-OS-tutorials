--- conflicted
+++ resolved
@@ -2,33 +2,15 @@
 
 ## tl;dr
 
-<<<<<<< HEAD
 - グローバルな`print!()`マクロを導入し、いち早く「printfデバッグ」を可能にします。
 - チュートリアルの長さを適度に保つため、プリント機能は現時点ではRaspberryの`UART`を正しく設定しなくても使用できるようにQEMUのプロパティを「悪用」します。
 - 本物のハードウェア`UART`の使用については後のチュートリアルで順に説明します。
-=======
-- Introducing global `println!()` macros to enable "printf debugging" at the earliest.
-- To keep tutorial length reasonable, printing functions for now "abuse" a QEMU property that lets
-  us use the Raspberry's `UART` without setting it up properly.
-- Using the real hardware `UART` is enabled step-by-step in following tutorials.
->>>>>>> 644474cc
 
 ## 特筆すべき追加事項
 
-<<<<<<< HEAD
 - `src/console.rs`でコンソールコマンドのためのインタフェース`Traits`を導入します。
 - `src/bsp/raspberrypi/console.rs`でQEMUのエミュレートUART用のインタフェースを実装します。
 - パニックハンドラはこの新しい`print!()`を使ってエラーメッセージを表示します。
-=======
-- `src/console.rs` introduces interface `Traits` for console commands and global access to the
-  kernel's console through `console::console()`.
-- `src/bsp/raspberrypi/console.rs` implements the interface for QEMU's emulated UART.
-- The panic handler makes use of the new `println!()` to display user error messages.
-- There is a new Makefile target, `make test`, intended for automated testing. It boots the compiled
-  kernel in `QEMU`, and checks for an expected output string produced by the kernel.
-  - In this tutorial, it checks for the string `Stopping here`, which is emitted by the `panic!()`
-    at the end of `main.rs`.
->>>>>>> 644474cc
 
 ## テスト
 
@@ -191,11 +173,7 @@
 diff -uNr 02_runtime_init/src/bsp/raspberrypi.rs 03_hacky_hello_world/src/bsp/raspberrypi.rs
 --- 02_runtime_init/src/bsp/raspberrypi.rs
 +++ 03_hacky_hello_world/src/bsp/raspberrypi.rs
-<<<<<<< HEAD
 @@@ -4,5 +4,6 @@
-=======
-@@ -4,4 +4,5 @@
->>>>>>> 644474cc
 
  //! Raspberry Pi 3/4用のトップレベルのBSPファイル
 
@@ -206,11 +184,7 @@
 diff -uNr 02_runtime_init/src/console.rs 03_hacky_hello_world/src/console.rs
 --- 02_runtime_init/src/console.rs
 +++ 03_hacky_hello_world/src/console.rs
-<<<<<<< HEAD
 @@ -0,0 +1,18 @@
-=======
-@@ -0,0 +1,32 @@
->>>>>>> 644474cc
 +// SPDX-License-Identifier: MIT OR Apache-2.0
 +//
 +// Copyright (c) 2018-2023 Andre Richter <andre.o.richter@gmail.com>
@@ -261,14 +235,8 @@
  mod panic_wait;
 +mod print;
 
-<<<<<<< HEAD
  /// 最初の初期化コード
 @@ -122,5 +126,7 @@
-=======
- /// Early init code.
- ///
-@@ -120,5 +124,7 @@
->>>>>>> 644474cc
  ///
  /// - アクティブなコアはこの関数を実行しているコアだけでなければならない
  unsafe fn kernel_init() -> ! {
