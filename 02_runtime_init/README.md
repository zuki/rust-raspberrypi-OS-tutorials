--- conflicted
+++ resolved
@@ -2,7 +2,6 @@
 
 ## tl;dr
 
-<<<<<<< HEAD
 - `boot.s`を拡張して初めてのRustコードを呼び出します。そこでは、[bss]セクションをゼロクリアしてから`panic()`を呼び出して実行を停止します。
 - `make qemu`を再度実行して、追加コードの実行を確認してください。
 
@@ -20,28 +19,6 @@
      - `kernel_init()`を呼び出します。これは`panic!()`を呼び出し、最終的にcore0も停止します。
 - このライブラリは現在、[cortex-a]クレイトを使用しています。このクレイトはゼロコスト抽象化を提供し、CPUのリソースを処理する際の`unsafe`な部分をラップします。
     - 動作は `_arch/__arch_name__/cpu.rs` を参照してください。
-=======
-- We extend `boot.s` to call into Rust code for the first time. Before the jump
-  to Rust happens, a bit of runtime init work is done.
-- The Rust code being called just halts execution with a call to `panic!()`.
-- Check out `make qemu` again to see the additional code run.
-
-## Notable additions
-
-- More additions to the linker script:
-     - New sections: `.rodata`, `.got`, `.data`, `.bss`.
-     - A dedicated place for linking boot-time arguments that need to be read by `_start()`.
-- `_start()` in `_arch/__arch_name__/cpu/boot.s`:
-     1. Halts core if core != core0.
-     1. Initializes the `DRAM` by zeroing the [bss] section.
-     1. Sets up the `stack pointer`.
-     1. Jumps to the `_start_rust()` function, defined in `arch/__arch_name__/cpu/boot.rs`.
-- `_start_rust()`:
-     - Calls `kernel_init()`, which calls `panic!()`, which eventually halts core0 as well.
-- The library now uses the [aarch64-cpu] crate, which provides zero-overhead abstractions and wraps
-  `unsafe` parts when dealing with the CPU's resources.
-    - See it in action in `_arch/__arch_name__/cpu.rs`.
->>>>>>> 644474cc
 
 [bss]: https://en.wikipedia.org/wiki/.bss
 [aarch64-cpu]: https://github.com/rust-embedded/aarch64-cpu
@@ -86,19 +63,10 @@
 @@ -14,4 +14,19 @@
  use core::arch::global_asm;
 
-<<<<<<< HEAD
 +use crate::runtime_init;
 +
  // このファイルに対応するアセンブリファイル。
  global_asm!(include_str!("boot.s"));
-=======
- // Assembly counterpart to this file.
--global_asm!(include_str!("boot.s"));
-+global_asm!(
-+    include_str!("boot.s"),
-+    CONST_CORE_ID_MASK = const 0b11
-+);
->>>>>>> 644474cc
 +
 +//--------------------------------------------------------------------------------------------------
 +// パブリックコード
@@ -106,15 +74,11 @@
 +
 +/// `kernel`バイナリのRust側エントリ。
 +///
-<<<<<<< HEAD
 +/// この関数はアセンブリファイルの`_start`関数から呼び出される。
 +///
 +/// # 安全性
 +///
 +/// - `bss`セクションはまだ初期化されていない。コードはbssをいかなる方法であれ、使用または参照してはならない。
-=======
-+/// The function is called from the assembly `_start` function.
->>>>>>> 644474cc
 +#[no_mangle]
 +pub unsafe fn _start_rust() -> ! {
 +    crate::kernel_init()
@@ -150,7 +114,6 @@
  // fn _start()
  //------------------------------------------------------------------------------
  _start:
-<<<<<<< HEAD
 +       // ブートコア上でのみ実行する。他のコアは止める。
 +       mrs     x1, MPIDR_EL1         // MARの[7:0]がコア番号（raspi3/4はcoreを4つ搭載: 0x00-0x03）
 +       and     x1, x1, _core_id_mask // _code_id_mask = 0b11; このファイルの先頭で定義
@@ -163,45 +126,13 @@
 +       // スタックポインタを設定する。
 +       ADR_REL x0, __boot_core_stack_end_exclusive     // link.ldで定義 = 0x80000 .textの下に伸びる
 +       mov     sp, x0
-=======
-+	// Only proceed on the boot core. Park it otherwise.
-+	mrs	x0, MPIDR_EL1
-+	and	x0, x0, {CONST_CORE_ID_MASK}
-+	ldr	x1, BOOT_CORE_ID      // provided by bsp/__board_name__/cpu.rs
-+	cmp	x0, x1
-+	b.ne	.L_parking_loop
-+
-+	// If execution reaches here, it is the boot core.
-+
-+	// Initialize DRAM.
-+	ADR_REL	x0, __bss_start
-+	ADR_REL x1, __bss_end_exclusive
-+
-+.L_bss_init_loop:
-+	cmp	x0, x1
-+	b.eq	.L_prepare_rust
-+	stp	xzr, xzr, [x0], #16
-+	b	.L_bss_init_loop
-+
-+	// Prepare the jump to Rust code.
-+.L_prepare_rust:
-+	// Set the stack pointer.
-+	ADR_REL	x0, __boot_core_stack_end_exclusive
-+	mov	sp, x0
->>>>>>> 644474cc
 +
 +       // Rustコードにジャンプする。
 +       b       _start_rust
 +
-<<<<<<< HEAD
         // イベントを無限に待つ（別名 "park the core"）
  1:     wfe
         b       1b
-=======
- 	// Infinitely wait for events (aka "park the core").
- .L_parking_loop:
- 	wfe
->>>>>>> 644474cc
 
 diff -uNr 01_wait_forever/src/_arch/aarch64/cpu.rs 02_runtime_init/src/_arch/aarch64/cpu.rs
 --- 01_wait_forever/src/_arch/aarch64/cpu.rs
@@ -306,17 +237,10 @@
      .text :
      {
          KEEP(*(.text._start))
-<<<<<<< HEAD
 +        *(.text._start_arguments) /* _start()により読み込まれる定数（Rustで言うsttics） */
 +        *(.text._start_rust)      /* Rustのエントリポイント */
 +        *(.text*)                 /* その他のすべて */
      } :segment_rx
-=======
-+        *(.text._start_arguments) /* Constants (or statics in Rust speak) read by _start(). */
-+        *(.text._start_rust)      /* The Rust entry point */
-+        *(.text*)                 /* Everything else */
-     } :segment_code
->>>>>>> 644474cc
 +
 +    .rodata : ALIGN(8) { *(.rodata*) } :segment_code
 +
@@ -325,13 +249,14 @@
 +    ***********************************************************************************************/
 +    .data : { *(.data*) } :segment_data
 +
-<<<<<<< HEAD
 +    /* セクションはu64のチャンクでゼロ詰めされる。start/endアドレスは8バイトアライン */
 +    .bss : ALIGN(8)
 +    {
 +        __bss_start = .;
 +        *(.bss*);
-+        . = ALIGN(8);
++        . = ALIGN(16);
++        __bss_end_exclusive = .;
++    } :segment_data
 +
 +        . += 8; /* bss == 0の場合にも __bss_start <= __bss_end_inclusive になるように詰める */
 +        __bss_end_inclusive = . - 8;
@@ -376,25 +301,9 @@
 +        range = RangeInclusive::new(__bss_start.get(), __bss_end_inclusive.get());
 +    }
 +    assert!(!range.is_empty());
-=======
-+    /* Section is zeroed in pairs of u64. Align start and end to 16 bytes */
-+    .bss (NOLOAD) : ALIGN(16)
-+    {
-+        __bss_start = .;
-+        *(.bss*);
-+        . = ALIGN(16);
-+        __bss_end_exclusive = .;
-+    } :segment_data
-+
-+    /***********************************************************************************************
-+    * Misc
-+    ***********************************************************************************************/
-+    .got : { *(.got*) }
-+    ASSERT(SIZEOF(.got) == 0, "Relocation support not expected")
->>>>>>> 644474cc
-+
-+    /DISCARD/ : { *(.comment*) }
- }
++
++    range
++}
 
 diff -uNr 01_wait_forever/src/bsp/raspberrypi.rs 02_runtime_init/src/bsp/raspberrypi.rs
 --- 01_wait_forever/src/bsp/raspberrypi.rs
@@ -429,17 +338,11 @@
 +++ 02_runtime_init/src/main.rs
 @@ -104,7 +104,9 @@
  //!
-<<<<<<< HEAD
  //! 1. カーネルのエントリポイントは関数 `cpu::boot::arch_boot::_start()`
  //!     - 実装は `src/_arch/__arch_name__/cpu/boot.s` にある
 +//! 2. アーキテクチャのセットアップが終わったら、アーキテクチャのコードは[`runtime_init::runtime_init()`]を呼び出す
 +//!
 +//! [`runtime_init::runtime_init()`]: runtime_init/fn.runtime_init.html
-=======
- //! 1. The kernel's entry point is the function `cpu::boot::arch_boot::_start()`.
- //!     - It is implemented in `src/_arch/__arch_name__/cpu/boot.s`.
-+//! 2. Once finished with architectural setup, the arch code calls `kernel_init()`.
->>>>>>> 644474cc
 
 +#![feature(asm_const)]
  #![no_main]
@@ -459,7 +362,6 @@
 +    panic!()
 +}
 
-<<<<<<< HEAD
 diff -uNr 01_wait_forever/src/memory.rs 02_runtime_init/src/memory.rs
 --- 01_wait_forever/src/memory.rs
 +++ 02_runtime_init/src/memory.rs
@@ -495,8 +397,6 @@
 +    }
 +}
 
-=======
->>>>>>> 644474cc
 diff -uNr 01_wait_forever/src/panic_wait.rs 02_runtime_init/src/panic_wait.rs
 --- 01_wait_forever/src/panic_wait.rs
 +++ 02_runtime_init/src/panic_wait.rs
@@ -516,7 +416,6 @@
 +    cpu::wait_forever()
  }
 
-<<<<<<< HEAD
 diff -uNr 01_wait_forever/src/runtime_init.rs 02_runtime_init/src/runtime_init.rs
 --- 01_wait_forever/src/runtime_init.rs
 +++ 02_runtime_init/src/runtime_init.rs
@@ -559,6 +458,4 @@
 +    crate::kernel_init()
 +}
 
-=======
->>>>>>> 644474cc
 ```