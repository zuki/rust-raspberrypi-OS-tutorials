--- conflicted
+++ resolved
@@ -50,13 +50,8 @@
         /// 受信FIFOが空。このビットの意味は、ラインコントロールレジスタ
         /// (LCR_H）のFENビットの状態に依存する。
         ///
-<<<<<<< HEAD
         /// - FIFOが無効(FEN=0)の場合、受信ホールディングレジスタが空の時にこのビットがセットされる。
         /// - FIFOが有効(FEN=10な場合、受信FIFOが空の時にこのビットがセットされる。
-=======
-        /// - If the FIFO is disabled, this bit is set when the receive holding register is empty.
-        /// - If the FIFO is enabled, the RXFE bit is set when the receive FIFO is empty.
->>>>>>> 644474cc
         RXFE OFFSET(4) NUMBITS(1) [],
         /// 受信FIFOが満杯。このビットの意味は、ラインコントロールレジスタ
         /// (LCR_H）のFENビットの状態に依存する。
@@ -89,14 +84,9 @@
 
     /// ラインコントロールレジスタ
     LCR_H [
-<<<<<<< HEAD
         /// ワード長。このビットは送信または受信する1フレームのデータビット数を
         /// 示す。
-=======
-        /// Word length. These bits indicate the number of data bits transmitted or received in a
-        /// frame.
         #[allow(clippy::enum_variant_names)]
->>>>>>> 644474cc
         WLEN OFFSET(5) NUMBITS(2) [
             FiveBit = 0b00,
             SixBit = 0b01,
@@ -186,28 +176,15 @@
     NonBlocking,
 }
 
-<<<<<<< HEAD
-//--------------------------------------------------------------------------------------------------
-// パブリック定義
-//--------------------------------------------------------------------------------------------------
-
-pub struct PL011UartInner {
-=======
 struct PL011UartInner {
->>>>>>> 644474cc
     registers: Registers,
     chars_written: usize,
     chars_read: usize,
 }
 
-<<<<<<< HEAD
-// BSPがpanicハンドラで使用できるように内部構造体をエクスポートする
-pub use PL011UartInner as PanicUart;
-=======
 //--------------------------------------------------------------------------------------------------
 // Public Definitions
 //--------------------------------------------------------------------------------------------------
->>>>>>> 644474cc
 
 /// UARTを表す構造体
 pub struct PL011Uart {
@@ -215,11 +192,7 @@
 }
 
 //--------------------------------------------------------------------------------------------------
-<<<<<<< HEAD
-// パブリックコード
-=======
 // Private Code
->>>>>>> 644474cc
 //--------------------------------------------------------------------------------------------------
 
 impl PL011UartInner {
@@ -367,13 +340,9 @@
 //--------------------------------------------------------------------------------------------------
 
 impl PL011Uart {
-<<<<<<< HEAD
+    pub const COMPATIBLE: &'static str = "BCM PL011 UART";
+
     /// インスタンスを作成する
-=======
-    pub const COMPATIBLE: &'static str = "BCM PL011 UART";
-
-    /// Create an instance.
->>>>>>> 644474cc
     ///
     /// # Safety
     ///
@@ -410,13 +379,8 @@
     }
 
     fn write_fmt(&self, args: core::fmt::Arguments) -> fmt::Result {
-<<<<<<< HEAD
         // 可読性を高めるために`core::fmt::Write::write:fmt()`の
         // 呼び出しに完全修飾構文を採用
-=======
-        // Fully qualified syntax for the call to `core::fmt::Write::write_fmt()` to increase
-        // readability.
->>>>>>> 644474cc
         self.inner.lock(|inner| fmt::Write::write_fmt(inner, args))
     }
 
