# チュートリアル 04 - 安全なグローバル

## tl;dr

- 疑似ロックを導入します。
- 擬似ロックはOSの同期プリミティブの最初のショーケースであり、グローバルなデータ構造への安全なアクセスを可能にします。

## Rustにおけるミュータブルなグローバル

[チュートリアル 03]でグローバルに使用可能な`print!`マクロを導入した際、少しずるを
しました。`core::fmt`の`write_fmt()`関数は`&mut self`を受け取りますが、これが
動作したのは、呼び出すごとに`QEMUOutput`の新しいインスタンスを生成していたから
です。

書き込んだ文字数の統計など、何らかの状態を保持したい場合、`QEMUOutput`の
グローバルインスタンスを一つ作成する必要があります（Rustでは`static`キーワードを
使用します）。

しかし、`static QEMU_OUTPUT`は`&mut self`を取る関数を呼び出すことができません。
そのためには`static mut`が必要です。しかし、`static mut`で状態を変更する関数を
呼び出すことは安全ではありません。Rustコンパイラにおけるその理由は、複数の
コアやスレッドがデータを同時に変異することを防ぐことができないからです
（グローバルなので誰でもどこからでも参照できます。ここでは借用チェッカーは
役に立ちません）。

この問題を解決するにはグローバルを同期プリミティブでラップすればよいです。
ここでは、*MUTual EXclusion*プリミティブの一つを使います。`Mutex`は
`synchronization.rs`でトレイトとして導入され、同じファイルで`NullLock`に
よって実装されています。教育用に簡潔なコードにするため、同時アクセスを保護
するためのアーキテクチャ固有の実際的なロジックは省いています。カーネルが
シングルコアで割り込みを無効にして実行している限り、これは必要ないからです。

`NullLock`はRustの中心コンセプトである内部可変性を紹介することに重点を
置いています。[この文書]を読んでみてください。また、Rustの参照型の正確な
メンタルモデルについては、[こちらの文書]を読むことをおすすめします。

`NullLock`とその他の実在するmutexの実装を比較したい場合は、[spin]クレイトや
[parking lot]クレイトの実装をチェックしてください。

[チュートリアル 03]: ../03_hacky_hello_world
[この文書]: https://doc.rust-lang.org/std/cell/index.html
[こちらの文書]: https://docs.rs/dtolnay/0.0.6/dtolnay/macro._02__reference_types.html
[spin]: https://github.com/mvdnes/spin-rs
[parking lot]: https://github.com/Amanieu/parking_lot

## テスト

```console
$ make qemu
[...]

[0] Hello from Rust!
[1] Chars written: 22
[2] Stopping here.
```

## 前チュートリアルとのdiff
```diff

diff -uNr 03_hacky_hello_world/Cargo.toml 04_safe_globals/Cargo.toml
--- 03_hacky_hello_world/Cargo.toml
+++ 04_safe_globals/Cargo.toml
@@ -1,6 +1,6 @@
 [package]
 name = "mingo"
-version = "0.3.0"
+version = "0.4.0"
 authors = ["Andre Richter <andre.o.richter@gmail.com>"]
 edition = "2021"


diff -uNr 03_hacky_hello_world/src/bsp/raspberrypi/console.rs 04_safe_globals/src/bsp/raspberrypi/console.rs
--- 03_hacky_hello_world/src/bsp/raspberrypi/console.rs
+++ 04_safe_globals/src/bsp/raspberrypi/console.rs
@@ -4,7 +4,7 @@

 //! BSPコンソール装置

-use crate::console;
+use crate::{console, synchronization, synchronization::NullLock};
 use core::fmt;

 //--------------------------------------------------------------------------------------------------
@@ -12,25 +12,64 @@
 //--------------------------------------------------------------------------------------------------

 /// QEMUの出力を無から生成する神秘的で魔法のような装置
-struct QEMUOutput;
+///
+/// mutexで保護される部分.
+struct QEMUOutputInner {
+    chars_written: usize,
+}

 //--------------------------------------------------------------------------------------------------
-// プライベート定義
+// パブリックコード
+//--------------------------------------------------------------------------------------------------
+
+/// メイン構造体
+pub struct QEMUOutput {
+    inner: NullLock<QEMUOutputInner>,
+}
+
 //--------------------------------------------------------------------------------------------------
+// グローバルインスタンス
+//--------------------------------------------------------------------------------------------------
+
+static QEMU_OUTPUT: QEMUOutput = QEMUOutput::new();
+
+//--------------------------------------------------------------------------------------------------
+// プライベートコード
+//--------------------------------------------------------------------------------------------------
+
+impl QEMUOutputInner {
+    const fn new() -> QEMUOutputInner {
+        QEMUOutputInner { chars_written: 0 }
+    }
+
+    /// 1文字送信
+    fn write_char(&mut self, c: char) {
+        unsafe {
+            core::ptr::write_volatile(0x3F20_1000 as *mut u8, c as u8);
+        }
+
+        self.chars_written += 1;
+    }
+}

 /// `core::fmt::Write`を実装すると`format_args!`マクロが利用可能になる。これはひいては
 /// `カーネル`の`print!`と`println!`マクロを実装することになる。`write_str()`を実装する
 /// ことにより自動的に`write_fmt()`を手にすることができる。
 ///
+/// この関数は `&mut self` を取るので、内部構造体を実装する必要がある
+///
 /// [`src/print.rs`]を参照
 ///
 /// [`src/print.rs`]: ../../print/index.html
-impl fmt::Write for QEMUOutput {
+impl fmt::Write for QEMUOutputInner {
     fn write_str(&mut self, s: &str) -> fmt::Result {
         for c in s.chars() {
-            unsafe {
-                core::ptr::write_volatile(0x3F20_1000 as *mut u8, c as u8);
+            // 改行を復帰+改行に変換する
+            if c == '\n' {
+                self.write_char('\r')
             }
+
+            self.write_char(c);
         }

         Ok(())
<<<<<<< HEAD
@@ -41,7 +80,37 @@
 // パブリックコード
=======
@@ -41,7 +80,39 @@
 // Public Code
>>>>>>> 644474cc
 //--------------------------------------------------------------------------------------------------

+impl QEMUOutput {
+    /// 新しいインスタンスを作成する
+    pub const fn new() -> QEMUOutput {
+        QEMUOutput {
+            inner: NullLock::new(QEMUOutputInner::new()),
+        }
+    }
+}
+
 /// コンソールへの参照を返す
-pub fn console() -> impl console::interface::Write {
-    QEMUOutput {}
+pub fn console() -> &'static dyn console::interface::All {
+    &QEMU_OUTPUT
 }
+
+//------------------------------------------------------------------------------
+// OSインタフェースコード
+//------------------------------------------------------------------------------
+use synchronization::interface::Mutex;
+
+/// `core::fmt::Write`の実装に`args`をそのまま渡すが、ミューテックスで
+/// ガードしてアクセスをシリアライズしている
+impl console::interface::Write for QEMUOutput {
+    fn write_fmt(&self, args: core::fmt::Arguments) -> fmt::Result {
<<<<<<< HEAD
+        // 可読性を高めるために`core::fmt::Write::write:fmt()`の
+        // 呼び出しに完全修飾構文を採用
=======
+        // Fully qualified syntax for the call to `core::fmt::Write::write_fmt()` to increase
+        // readability.
>>>>>>> 644474cc
+        self.inner.lock(|inner| fmt::Write::write_fmt(inner, args))
+    }
+}
+
+impl console::interface::Statistics for QEMUOutput {
+    fn chars_written(&self) -> usize {
+        self.inner.lock(|inner| inner.chars_written)
+    }
+}
+
+impl console::interface::All for QEMUOutput {}

diff -uNr 03_hacky_hello_world/src/console.rs 04_safe_globals/src/console.rs
--- 03_hacky_hello_world/src/console.rs
+++ 04_safe_globals/src/console.rs
<<<<<<< HEAD
@@ -10,9 +10,22 @@
=======
@@ -12,12 +12,24 @@
>>>>>>> 644474cc

 /// コンソールインタフェース
 pub mod interface {
+    use core::fmt;
+
     /// コンソール write関数
-    ///
-    /// `core::fmt::Write` は今まさに必要なもの。console::Write`の実装が
-    /// 読者に意図を伝える良いヒントになるので、ここで再エクスポートする。
-    pub use core::fmt::Write;
+    pub trait Write {
+        /// Rust形式の文字列をWrite
+        fn write_fmt(&self, args: fmt::Arguments) -> fmt::Result;
+    }
+
+    /// コンソール統計
+    pub trait Statistics {
+        /// 書き込んだ文字数を返す
+        fn chars_written(&self) -> usize {
+            0
+        }
+    }
+
<<<<<<< HEAD
+    /// 本格的コンソール用のトレイトエイリアス
+    pub trait All = Write + Statistics;
=======
+    /// Trait alias for a full-fledged console.
+    pub trait All: Write + Statistics {}
 }

 //--------------------------------------------------------------------------------------------------
@@ -27,6 +39,6 @@
 /// Return a reference to the console.
 ///
 /// This is the global console used by all printing macros.
-pub fn console() -> impl interface::Write {
+pub fn console() -> &'static dyn interface::All {
     bsp::console::console()
>>>>>>> 644474cc
 }

diff -uNr 03_hacky_hello_world/src/main.rs 04_safe_globals/src/main.rs
--- 03_hacky_hello_world/src/main.rs
+++ 04_safe_globals/src/main.rs
@@ -109,6 +109,7 @@
 #![feature(asm_const)]
 #![feature(format_args_nl)]
 #![feature(panic_info_message)]
+#![feature(trait_alias)]
 #![no_main]
 #![no_std]

@@ -117,6 +118,7 @@
 mod cpu;
 mod panic_wait;
 mod print;
+mod synchronization;

 /// 最初の初期化コード
 ///
@@ -124,7 +126,12 @@
 ///
 /// - アクティブなコアはこの関数を実行しているコアだけでなければならない
 unsafe fn kernel_init() -> ! {
-    println!("Hello from Rust!");
+    use console::console;

-    panic!("Stopping here.")
+    println!("[0] Hello from Rust!");
+
+    println!("[1] Chars written: {}", console().chars_written());
+
+    println!("[2] Stopping here.");
+    cpu::wait_forever()
 }

diff -uNr 03_hacky_hello_world/src/print.rs 04_safe_globals/src/print.rs
--- 03_hacky_hello_world/src/print.rs
+++ 04_safe_globals/src/print.rs
@@ -13,8 +13,6 @@

 #[doc(hidden)]
 pub fn _print(args: fmt::Arguments) {
-    use console::interface::Write;
-
     console::console().write_fmt(args).unwrap();
 }


diff -uNr 03_hacky_hello_world/src/synchronization.rs 04_safe_globals/src/synchronization.rs
--- 03_hacky_hello_world/src/synchronization.rs
+++ 04_safe_globals/src/synchronization.rs
@@ -0,0 +1,77 @@
+// SPDX-License-Identifier: MIT OR Apache-2.0
+//
+// Copyright (c) 2020-2023 Andre Richter <andre.o.richter@gmail.com>
+
+//! 同期プリミティブ
+//!
+//! # 参考
+//!
+//!   - <https://doc.rust-lang.org/book/ch16-04-extensible-concurrency-sync-and-send.html>
+//!   - <https://stackoverflow.com/questions/59428096/understanding-the-send-trait>
+//!   - <https://doc.rust-lang.org/std/cell/index.html>
+
+use core::cell::UnsafeCell;
+
+//--------------------------------------------------------------------------------------------------
+// パブリック定義
+//--------------------------------------------------------------------------------------------------
+
+/// 同期インタフェース
+pub mod interface {
+
+    /// このトレイトを実装しているオブジェクトは、与えられたクロージャにおいて
+    /// Mutexでラップされたデータへの排他的アクセスを保証する
+    pub trait Mutex {
+        /// このmutexでラップされるデータの型
+        type Data;
+
<<<<<<< HEAD
+        /// mutexをロックし、ラップされたデータへの一時的可変アクセスをクロージャに保証する
+        fn lock<R>(&self, f: impl FnOnce(&mut Self::Data) -> R) -> R;
=======
+        /// Locks the mutex and grants the closure temporary mutable access to the wrapped data.
+        fn lock<'a, R>(&'a self, f: impl FnOnce(&'a mut Self::Data) -> R) -> R;
>>>>>>> 644474cc
+    }
+}
+
+/// 教育目的の疑似ロック
+///
+/// 実際のMutexの実装とは異なり、保持するデータに対する他のコアからの同時アクセス
+/// からは保護されない。この部分は後のレッスン用に残される。
+///
+/// ロックは、そうすることが安全な場合に限り、すなわち、カーネルがシングルスレッド、
+/// つまり割り込み無効でシングルコアで実行されている場合に限り、使用される。
+pub struct NullLock<T>
+where
+    T: ?Sized,
+{
+    data: UnsafeCell<T>,
+}
+
+//--------------------------------------------------------------------------------------------------
+// パブリックコード
+//--------------------------------------------------------------------------------------------------
+
+unsafe impl<T> Send for NullLock<T> where T: ?Sized + Send {}
+unsafe impl<T> Sync for NullLock<T> where T: ?Sized + Send {}
+
+impl<T> NullLock<T> {
+    /// インスタンスを作成する
+    pub const fn new(data: T) -> Self {
+        Self {
+            data: UnsafeCell::new(data),
+        }
+    }
+}
+
+//------------------------------------------------------------------------------
+// OSインタフェースコード
+//------------------------------------------------------------------------------
+
+impl<T> interface::Mutex for NullLock<T> {
+    type Data = T;
+
<<<<<<< HEAD
+    fn lock<R>(&self, f: impl FnOnce(&mut Self::Data) -> R) -> R {
+        // 実際のロックでは、この行をカプセル化するコードがあり、
+        // この可変参照が一度に一つしか渡されないことを保証している
=======
+    fn lock<'a, R>(&'a self, f: impl FnOnce(&'a mut Self::Data) -> R) -> R {
+        // In a real lock, there would be code encapsulating this line that ensures that this
+        // mutable reference will ever only be given out once at a time.
>>>>>>> 644474cc
+        let data = unsafe { &mut *self.data.get() };
+
+        f(data)
+    }
+}

```<|MERGE_RESOLUTION|>--- conflicted
+++ resolved
@@ -151,13 +151,8 @@
          }
 
          Ok(())
-<<<<<<< HEAD
 @@ -41,7 +80,37 @@
  // パブリックコード
-=======
-@@ -41,7 +80,39 @@
- // Public Code
->>>>>>> 644474cc
  //--------------------------------------------------------------------------------------------------
 
 +impl QEMUOutput {
@@ -185,13 +180,8 @@
 +/// ガードしてアクセスをシリアライズしている
 +impl console::interface::Write for QEMUOutput {
 +    fn write_fmt(&self, args: core::fmt::Arguments) -> fmt::Result {
-<<<<<<< HEAD
 +        // 可読性を高めるために`core::fmt::Write::write:fmt()`の
 +        // 呼び出しに完全修飾構文を採用
-=======
-+        // Fully qualified syntax for the call to `core::fmt::Write::write_fmt()` to increase
-+        // readability.
->>>>>>> 644474cc
 +        self.inner.lock(|inner| fmt::Write::write_fmt(inner, args))
 +    }
 +}
@@ -207,11 +197,7 @@
 diff -uNr 03_hacky_hello_world/src/console.rs 04_safe_globals/src/console.rs
 --- 03_hacky_hello_world/src/console.rs
 +++ 04_safe_globals/src/console.rs
-<<<<<<< HEAD
 @@ -10,9 +10,22 @@
-=======
-@@ -12,12 +12,24 @@
->>>>>>> 644474cc
 
  /// コンソールインタフェース
  pub mod interface {
@@ -235,11 +221,7 @@
 +        }
 +    }
 +
-<<<<<<< HEAD
-+    /// 本格的コンソール用のトレイトエイリアス
-+    pub trait All = Write + Statistics;
-=======
-+    /// Trait alias for a full-fledged console.
++    /// 本格的コンソール用のトレイトエイリアス.
 +    pub trait All: Write + Statistics {}
  }
 
@@ -251,7 +233,6 @@
 -pub fn console() -> impl interface::Write {
 +pub fn console() -> &'static dyn interface::All {
      bsp::console::console()
->>>>>>> 644474cc
  }
 
 diff -uNr 03_hacky_hello_world/src/main.rs 04_safe_globals/src/main.rs
@@ -333,13 +314,8 @@
 +        /// このmutexでラップされるデータの型
 +        type Data;
 +
-<<<<<<< HEAD
 +        /// mutexをロックし、ラップされたデータへの一時的可変アクセスをクロージャに保証する
 +        fn lock<R>(&self, f: impl FnOnce(&mut Self::Data) -> R) -> R;
-=======
-+        /// Locks the mutex and grants the closure temporary mutable access to the wrapped data.
-+        fn lock<'a, R>(&'a self, f: impl FnOnce(&'a mut Self::Data) -> R) -> R;
->>>>>>> 644474cc
 +    }
 +}
 +
@@ -380,15 +356,9 @@
 +impl<T> interface::Mutex for NullLock<T> {
 +    type Data = T;
 +
-<<<<<<< HEAD
 +    fn lock<R>(&self, f: impl FnOnce(&mut Self::Data) -> R) -> R {
 +        // 実際のロックでは、この行をカプセル化するコードがあり、
 +        // この可変参照が一度に一つしか渡されないことを保証している
-=======
-+    fn lock<'a, R>(&'a self, f: impl FnOnce(&'a mut Self::Data) -> R) -> R {
-+        // In a real lock, there would be code encapsulating this line that ensures that this
-+        // mutable reference will ever only be given out once at a time.
->>>>>>> 644474cc
 +        let data = unsafe { &mut *self.data.get() };
 +
 +        f(data)
