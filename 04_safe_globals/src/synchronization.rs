// SPDX-License-Identifier: MIT OR Apache-2.0
//
// Copyright (c) 2020-2023 Andre Richter <andre.o.richter@gmail.com>

//! 同期プリミティブ
//!
//! # 参考
//!
//!   - <https://doc.rust-lang.org/book/ch16-04-extensible-concurrency-sync-and-send.html>
//!   - <https://stackoverflow.com/questions/59428096/understanding-the-send-trait>
//!   - <https://doc.rust-lang.org/std/cell/index.html>

use core::cell::UnsafeCell;

//--------------------------------------------------------------------------------------------------
// パブリック定義
//--------------------------------------------------------------------------------------------------

/// 同期インタフェース
pub mod interface {

    /// このトレイトを実装しているオブジェクトは、与えられたクロージャにおいて
    /// Mutexでラップされたデータへの排他的アクセスを保証する
    pub trait Mutex {
        /// このmutexでラップされるデータの型
        type Data;

<<<<<<< HEAD
        /// mutexをロックし、ラップされたデータへの一時的可変アクセスをクロージャに保証する
        fn lock<R>(&self, f: impl FnOnce(&mut Self::Data) -> R) -> R;
=======
        /// Locks the mutex and grants the closure temporary mutable access to the wrapped data.
        fn lock<'a, R>(&'a self, f: impl FnOnce(&'a mut Self::Data) -> R) -> R;
>>>>>>> 644474cc
    }
}

/// 教育目的の疑似ロック
///
/// 実際のMutexの実装とは異なり、保持するデータに対する他のコアからの同時アクセス
/// からは保護されない。この部分は後のレッスン用に残される。
///
/// ロックは、そうすることが安全な場合に限り、すなわち、カーネルがシングルスレッド、
/// つまり割り込み無効でシングルコアで実行されている場合に限り、使用される。
pub struct NullLock<T>
where
    T: ?Sized,
{
    data: UnsafeCell<T>,
}

//--------------------------------------------------------------------------------------------------
// パブリックコード
//--------------------------------------------------------------------------------------------------

unsafe impl<T> Send for NullLock<T> where T: ?Sized + Send {}
unsafe impl<T> Sync for NullLock<T> where T: ?Sized + Send {}

impl<T> NullLock<T> {
    /// インスタンスを作成する
    pub const fn new(data: T) -> Self {
        Self {
            data: UnsafeCell::new(data),
        }
    }
}

//------------------------------------------------------------------------------
// OSインタフェースコード
//------------------------------------------------------------------------------

impl<T> interface::Mutex for NullLock<T> {
    type Data = T;

<<<<<<< HEAD
    fn lock<R>(&self, f: impl FnOnce(&mut Self::Data) -> R) -> R {
        // 実際のロックでは、この行をカプセル化するコードがあり、
        // この可変参照が一度に一つしか渡されないことを保証している
=======
    fn lock<'a, R>(&'a self, f: impl FnOnce(&'a mut Self::Data) -> R) -> R {
        // In a real lock, there would be code encapsulating this line that ensures that this
        // mutable reference will ever only be given out once at a time.
>>>>>>> 644474cc
        let data = unsafe { &mut *self.data.get() };

        f(data)
    }
}<|MERGE_RESOLUTION|>--- conflicted
+++ resolved
@@ -25,13 +25,8 @@
         /// このmutexでラップされるデータの型
         type Data;
 
-<<<<<<< HEAD
         /// mutexをロックし、ラップされたデータへの一時的可変アクセスをクロージャに保証する
         fn lock<R>(&self, f: impl FnOnce(&mut Self::Data) -> R) -> R;
-=======
-        /// Locks the mutex and grants the closure temporary mutable access to the wrapped data.
-        fn lock<'a, R>(&'a self, f: impl FnOnce(&'a mut Self::Data) -> R) -> R;
->>>>>>> 644474cc
     }
 }
 
@@ -72,15 +67,9 @@
 impl<T> interface::Mutex for NullLock<T> {
     type Data = T;
 
-<<<<<<< HEAD
-    fn lock<R>(&self, f: impl FnOnce(&mut Self::Data) -> R) -> R {
+    fn lock<'a, R>(&'a self, f: impl FnOnce(&'a mut Self::Data) -> R) -> R {
         // 実際のロックでは、この行をカプセル化するコードがあり、
         // この可変参照が一度に一つしか渡されないことを保証している
-=======
-    fn lock<'a, R>(&'a self, f: impl FnOnce(&'a mut Self::Data) -> R) -> R {
-        // In a real lock, there would be code encapsulating this line that ensures that this
-        // mutable reference will ever only be given out once at a time.
->>>>>>> 644474cc
         let data = unsafe { &mut *self.data.get() };
 
         f(data)
