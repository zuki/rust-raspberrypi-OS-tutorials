--- conflicted
+++ resolved
@@ -67,11 +67,7 @@
 pub unsafe extern "C" fn _start_rust(phys_boot_core_stack_end_exclusive_addr: u64) -> ! {
     prepare_el2_to_el1_transition(phys_boot_core_stack_end_exclusive_addr);
 
-<<<<<<< HEAD
     // EL1に「復帰する」ために`eret`を使用する。これによりruntime_init()はEL1で実行される。
-=======
-    // Use `eret` to "return" to EL1. This results in execution of kernel_init() in EL1.
->>>>>>> 644474cc
     asm::eret()
 }
 ```
@@ -136,13 +132,8 @@
         + SPSR_EL2::M::EL1h,
 );
 
-<<<<<<< HEAD
 // 次に、リンクレジスタが runtime_init()を指すようにする
-ELR_EL2.set(runtime_init::runtime_init as *const () as u64);
-=======
-// Second, let the link register point to kernel_init().
 ELR_EL2.set(crate::kernel_init as *const () as u64);
->>>>>>> 644474cc
 
 // SP_EL1 (スタックポインタ)を設定する。これはEL1に「復帰した」した際に
 // EL1で使用されことになる。EL2に戻ることは全く想定していないので
@@ -150,16 +141,9 @@
 SP_EL1.set(phys_boot_core_stack_end_exclusive_addr);
 ```
 
-<<<<<<< HEAD
 ご覧のとおり、`ELR_EL2`にはこれまでエントリポイントから直接呼び出すために
 使用していた[runtime_init()] 関数のアドレスを設定しています。最後に、
-`SP_EL1`用のスタックポインタを設定します。
-
-[runtime_init()]: src/runtime_init.rs
-=======
-As you can see, we are populating `ELR_EL2` with the address of the `kernel_init()` function that we
-earlier used to call directly from the entrypoint. Finally, we set the stack pointer for `SP_EL1`.
->>>>>>> 644474cc
+`SP_EL1`用のスタックポインタを設定します
 
 スタックのアドレスが関数の引数として与えられていることにお気づきでしょうか。
 覚えているかもしれませんが、`boot.s`の`_start()`で`EL2`用のスタックをすでに
@@ -173,11 +157,7 @@
 pub unsafe extern "C" fn _start_rust(phys_boot_core_stack_end_exclusive_addr: u64) -> ! {
     prepare_el2_to_el1_transition(phys_boot_core_stack_end_exclusive_addr);
 
-<<<<<<< HEAD
     // EL1に「復帰する」ために`eret`を使用する。これによりruntime_init()はEL1で実行される。
-=======
-    // Use `eret` to "return" to EL1. This results in execution of kernel_init() in EL1.
->>>>>>> 644474cc
     asm::eret()
 }
 ```
